--- conflicted
+++ resolved
@@ -1,8 +1,4 @@
-<<<<<<< HEAD
-name: "Continuous Integration tests"
-=======
-name: CI
->>>>>>> 68fa6085
+name: "Continuous integration tests"
 
 on:
   pull_request:
