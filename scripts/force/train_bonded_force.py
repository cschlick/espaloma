# =============================================================================
# IMPORTS
# =============================================================================
import argparse
import os

import numpy as np
import torch

import espaloma as esp


def run(args):
    # define data
    data = getattr(esp.data, args.data)(first=args.first)

    # get force field
    forcefield = esp.graphs.legacy_force_field.LegacyForceField(
        args.forcefield
    )

    # param / typing
    operation = forcefield.parametrize

    # apply to dataset
    data = data.apply(operation, in_place=True)

    # apply simulation
    # make simulation
    from espaloma.data.md import MoleculeVacuumSimulation
    simulation = MoleculeVacuumSimulation(
        n_samples=100, n_steps_per_sample=10
    )

    data = data.apply(simulation.run, in_place=True)

    # split
    partition = [int(x) for x in args.partition.split(":")]
    ds_tr, ds_te = data.split(partition)

    # batch
    ds_tr = ds_tr.view("graph", batch_size=args.batch_size)
    ds_te = ds_te.view("graph", batch_size=args.batch_size)

    # layer
    layer = esp.nn.layers.dgl_legacy.gn(args.layer)

    # representation
    representation = esp.nn.Sequential(layer, config=args.config)

    # get the last bit of units
    units = [x for x in args.config if isinstance(x, int)][-1]

    readout = esp.nn.readout.janossy.JanossyPooling(
        in_features=units, config=args.janossy_config,
    )

    net = torch.nn.Sequential(
            representation, 
            readout,
            esp.mm.geometry.GeometryInGraph(),
            esp.mm.energy.EnergyInGraph(),
            esp.mm.energy.EnergyInGraph(suffix='_ref'),
    )

    metrics_tr = [
        esp.metrics.GraphDerivativeMetric(
            base_metric=torch.nn.L1Loss(),
            between=['u', 'u_ref'],
            level='g'
        ),

<<<<<<< HEAD
=======
        esp.metrics.GraphMetric(
            base_metric=torch.nn.L1Loss(),
            between=['u', 'u_ref'],
            level='g'
        )

    ]


    metrics_te = [
        esp.metrics.GraphDerivativeMetric(
            base_metric=esp.metrics.r2,
            between=['u', 'u_ref'],
            level='g'
        )
>>>>>>> 92c67bac
    ]


    '''
    metrics_te = [
        esp.metrics.GraphDerivativeMetric(
            base_metric=base_metric,
            between=[param, param + '_ref'],
            level=term
        ) for param in ['u'] for term in ['g']
        for base_metric in [
            esp.metrics.rmse,
            esp.metrics.r2
        ]
    ]
    '''

    exp = esp.TrainAndTest(
        ds_tr=ds_tr,
        ds_te=ds_te,
        net=net,
        metrics_tr=metrics_tr,
        metrics_te=metrics_te,
        n_epochs=args.n_epochs,
<<<<<<< HEAD
        normalize=esp.data.normalize.ESOL100LogNormalNormalize,
        optimizer=torch.optim.Adam(net.parameters(), 1e-2),
=======
        normalize=esp.data.normalize.PositiveNotNormalize,
        device=torch.device('cuda:0'),
>>>>>>> 92c67bac
    )

    results = exp.run()

    print(esp.app.report.markdown(results))

    import os
    os.mkdir(args.out)

    with open(args.out + "/architecture.txt", "w") as f_handle:
        f_handle.write(str(exp))

    with open(args.out + "/result_table.md", "w") as f_handle:
        f_handle.write(esp.app.report.markdown(results))

    curves = esp.app.report.curve(results)

    for spec, curve in curves.items():
        np.save(args.out + "/" + "_".join(spec) + ".npy", curve)

    import pickle
    with open(args.out + "/ref_g_test.th", "wb") as f_handle:
        pickle.dump(exp.ref_g_test, f_handle)

    with open(args.out + "/ref_g_training.th", "wb") as f_handle:
        pickle.dump(exp.ref_g_training, f_handle)


    print(esp.app.report.markdown(results))

    import pickle
    with open(args.out + "/ref_g_test.th", "wb") as f_handle:
        pickle.dump(exp.ref_g_test, f_handle)

    with open(args.out + "/ref_g_training.th", "wb") as f_handle:
        pickle.dump(exp.ref_g_training, f_handle)


if __name__ == "__main__":
    import argparse

    parser = argparse.ArgumentParser()
    parser.add_argument("--data", default="alkethoh", type=str)
    parser.add_argument("--first", default=-1, type=int)
    parser.add_argument("--partition", default="4:1", type=str)
    parser.add_argument("--batch_size", default=8, type=int)
    parser.add_argument("--forcefield", default="smirnoff99Frosst", type=str)
    parser.add_argument("--layer", default="GraphConv", type=str)
    parser.add_argument("--n_classes", default=100, type=int)
    parser.add_argument(
        "--config", nargs="*", default=[32, "tanh", 32, "tanh", 32, "tanh"]
    )

    parser.add_argument(
        "--training_metrics", nargs="*", default=["TypingCrossEntropy"]
    )
    parser.add_argument(
        "--test_metrics", nargs="*", default=["TypingAccuracy"]
    )
    parser.add_argument(
        "--out", default="results", type=str
    )
    parser.add_argument("--janossy_config", nargs="*", default=[32, "tanh"])

    parser.add_argument("--n_epochs", default=10, type=int)

    args = parser.parse_args()

    run(args)<|MERGE_RESOLUTION|>--- conflicted
+++ resolved
@@ -70,8 +70,7 @@
             level='g'
         ),
 
-<<<<<<< HEAD
-=======
+
         esp.metrics.GraphMetric(
             base_metric=torch.nn.L1Loss(),
             between=['u', 'u_ref'],
@@ -87,8 +86,6 @@
             between=['u', 'u_ref'],
             level='g'
         )
->>>>>>> 92c67bac
-    ]
 
 
     '''
@@ -112,13 +109,8 @@
         metrics_tr=metrics_tr,
         metrics_te=metrics_te,
         n_epochs=args.n_epochs,
-<<<<<<< HEAD
         normalize=esp.data.normalize.ESOL100LogNormalNormalize,
         optimizer=torch.optim.Adam(net.parameters(), 1e-2),
-=======
-        normalize=esp.data.normalize.PositiveNotNormalize,
-        device=torch.device('cuda:0'),
->>>>>>> 92c67bac
     )
 
     results = exp.run()
