# =============================================================================
# IMPORTS
# =============================================================================
import random

import dgl
import numpy as np
import pandas as pd
import torch

import espaloma as esp

OFFSETS = {
    1: -0.500607632585,
    6: -37.8302333826,
    7: -54.5680045287,
    8: -75.0362229210,
}

# ==============================================================================
# UTILITY FUNCTIONS
# ==============================================================================
def sum_offsets(elements):
    return sum([OFFSETS[element] for element in elements])


def from_csv(path, toolkit="rdkit", smiles_col=-1, y_cols=[-2], seed=2666):
    """ Read csv from file.
    """

    def _from_csv():
        df = pd.read_csv(path)
        df_smiles = df.iloc[:, smiles_col]
        df_y = df.iloc[:, y_cols]

        if toolkit == "rdkit":
            from rdkit import Chem

            mols = [Chem.MolFromSmiles(smiles) for smiles in df_smiles]
            gs = [esp.HomogeneousGraph(mol) for mol in mols]

        elif toolkit == "openeye":
            from openeye import oechem

            mols = [
                oechem.OESmilesToMol(oechem.OEGraphMol(), smiles)
                for smiles in df_smiles
            ]
            gs = [esp.HomogeneousGraph(mol) for mol in mols]

        ds = list(zip(gs, list(torch.tensor(df_y.values))))

        random.seed(seed)
        random.shuffle(ds)

        return ds

    return _from_csv


def normalize(ds):
    """ Get mean and std.
    """

    gs, ys = tuple(zip(*ds))
    y_mean = np.mean(ys)
    y_std = np.std(ys)

    def norm(y):
        return (y - y_mean) / y_std

    def unnorm(y):
        return y * y_std + y_mean

    return y_mean, y_std, norm, unnorm


def split(ds, partition):
    """ Split the dataset according to some partition.
    """
    n_data = len(ds)

    # get the actual size of partition
    partition = [int(n_data * x / sum(partition)) for x in partition]

    ds_batched = []
    idx = 0
    for p_size in partition:
        ds_batched.append(ds[idx : idx + p_size])
        idx += p_size

    return ds_batched


def batch(ds, batch_size, seed=2666):
    """ Batch graphs and values after shuffling.
    """
    # get the numebr of data
    n_data_points = len(ds)
    n_batches = n_data_points // batch_size  # drop the rest

    random.seed(seed)
    random.shuffle(ds)
    gs, ys = tuple(zip(*ds))

    gs_batched = [
        dgl.batch(gs[idx * batch_size : (idx + 1) * batch_size])
        for idx in range(n_batches)
    ]

    ys_batched = [
        torch.stack(ys[idx * batch_size : (idx + 1) * batch_size], dim=0)
        for idx in range(n_batches)
    ]

    return list(zip(gs_batched, ys_batched))


def collate_fn(graphs):
    return esp.HomogeneousGraph(dgl.batch(graphs))


def infer_mol_from_coordinates(
    coordinates, species, smiles_ref=None, coordinates_unit="angstrom",
):

    # local import
    from openeye import oechem
    from simtk import unit
    from simtk.unit.quantity import Quantity

    if isinstance(coordinates_unit, str):
        coordinates_unit = getattr(unit, coordinates_unit)

    # make sure we have the coordinates
    # in the unit system
<<<<<<< HEAD
    coordinates = Quantity(
        coordinates,
        coordinates_unit
    ).value_in_unit(
        unit.angstrom # to make openeye happy
=======
    coordinates = Quantity(coordinates, coordinates_unit).value_in_unit(
        unit.angstrom  # to make openeye happy
>>>>>>> f77e4eeb
    )

    # initialize molecule
    mol = oechem.OEGraphMol()

    if all(isinstance(symbol, str) for symbol in species):
        [
            mol.NewAtom(getattr(oechem, "OEElemNo_" + symbol))
            for symbol in species
        ]

    elif all(isinstance(symbol, int) for symbol in species):
        [
            mol.NewAtom(
                getattr(oechem, "OEElemNo_" + oechem.OEGetAtomicSymbol(symbol))
            )
            for symbol in species
        ]

    else:
        raise RuntimeError(
            "The species can only be all strings or all integers."
        )

    mol.SetCoords(coordinates.reshape([-1]))
    mol.SetDimension(3)
    oechem.OEDetermineConnectivity(mol)
    oechem.OEFindRingAtomsAndBonds(mol)
    oechem.OEPerceiveBondOrders(mol)

    if smiles_ref is not None:
        smiles_can = oechem.OECreateCanSmiString(mol)
        ims = oechem.oemolistream()
        ims.SetFormat(oechem.OEFormat_SMI)
        ims.openstring(smiles_ref)
        mol_ref = next(ims.GetOEMols())
        smiles_ref = oechem.OECreateCanSmiString(mol_ref)
        assert smiles_ref == smiles_can, (
<<<<<<< HEAD
            "SMILES different. Input is %s, ref is %s" % (
                smiles_can,
                smiles_ref,
            )
=======
            "SMILES different. Input is %s, ref is %s"
            % (smiles_can, smiles_ref,)
>>>>>>> f77e4eeb
        )

    from openforcefield.topology import Molecule

    _mol = Molecule.from_openeye(mol, allow_undefined_stereo=True)
    g = esp.Graph(_mol)

    return g<|MERGE_RESOLUTION|>--- conflicted
+++ resolved
@@ -134,16 +134,11 @@
 
     # make sure we have the coordinates
     # in the unit system
-<<<<<<< HEAD
     coordinates = Quantity(
         coordinates,
         coordinates_unit
     ).value_in_unit(
         unit.angstrom # to make openeye happy
-=======
-    coordinates = Quantity(coordinates, coordinates_unit).value_in_unit(
-        unit.angstrom  # to make openeye happy
->>>>>>> f77e4eeb
     )
 
     # initialize molecule
@@ -182,15 +177,10 @@
         mol_ref = next(ims.GetOEMols())
         smiles_ref = oechem.OECreateCanSmiString(mol_ref)
         assert smiles_ref == smiles_can, (
-<<<<<<< HEAD
             "SMILES different. Input is %s, ref is %s" % (
                 smiles_can,
                 smiles_ref,
             )
-=======
-            "SMILES different. Input is %s, ref is %s"
-            % (smiles_can, smiles_ref,)
->>>>>>> f77e4eeb
         )
 
     from openforcefield.topology import Molecule
