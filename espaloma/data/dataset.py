--- conflicted
+++ resolved
@@ -314,7 +314,6 @@
     def load(cls, path):
         import os
         paths = os.listdir(path)
-<<<<<<< HEAD
         paths = [_path for _path in paths]
 
         graphs = []
@@ -327,9 +326,4 @@
             except:
                 pass
         
-        return cls(graphs)
-=======
-        paths = [_path for _path in paths if _path.isnumeric()]
-        graphs = [esp.Graph.load(path + "/" + _path) for _path in paths]
-        return cls(graphs)
->>>>>>> c76ac07e
+        return cls(graphs)