--- conflicted
+++ resolved
@@ -37,10 +37,8 @@
     """ Angle energy with Linear basis function.
 
     """
-<<<<<<< HEAD
+
     return 0.5 * esp.mm.functional.linear_mixture(x=x, coefficients=coefficients, phases=phases)
-=======
-    return esp.mm.functional.linear_mixture(x=x, coefficients=coefficients, phases=phases)
 
 
 def urey_bradley(x_between, k_urey_bradley, eq_urey_bradley):
@@ -76,4 +74,3 @@
         eq1=eq_angle,
         k=k_bond_angle_right,
     )
->>>>>>> 427229bc
