--- conflicted
+++ resolved
@@ -64,17 +64,9 @@
         https://github.com/proteneer/timemachine/blob/1a0ab45e605dc1e28c44ea90f38cb0dedce5c4db/timemachine/potentials/bonded.py#L152-L199
     """
     # check input shapes
-<<<<<<< HEAD
+
     assert x0.shape == x1.shape == x2.shape == x3.shape
-=======
-    # TODO: check this more carefully
-    dim = x0.shape[-1]
-    assert (dim == 3)
-#    num_torsions = x0.shape[-2]
-
-    for x in [x0, x1, x2, x3]:
-        assert (x.shape == x0.shape)
->>>>>>> 3a6f4b2b
+
 
     # compute displacements 0->1, 2->1, 2->3
     r01 = x1 - x0
@@ -93,12 +85,6 @@
     # choose quadrant correctly
     theta = torch.atan2(y, x)
 
-<<<<<<< HEAD
-=======
-    # TODO: check this more carefully
-#    assert (theta.shape == (num_torsions,))
-
->>>>>>> 3a6f4b2b
     return theta
 
 
