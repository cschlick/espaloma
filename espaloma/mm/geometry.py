--- conflicted
+++ resolved
@@ -76,12 +76,7 @@
 
     bottom = torch.sum(left * right, dim=-1)
 
-<<<<<<< HEAD
-
-    return _dihedral(left, right)
-=======
     return torch.atan2(top, bottom)
->>>>>>> d5680ab9
 
 
 # =============================================================================
