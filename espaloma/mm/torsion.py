# =============================================================================
# IMPORTS
# =============================================================================
import espaloma as esp


# =============================================================================
# MODULE FUNCTIONS
# =============================================================================
<<<<<<< HEAD
def periodic_torsion(x, k,
        periodicity=list(range(1, 7)),
        phases=[0.0 for _ in range(6)]
    ):
    """ Harmonic bond energy.
=======
def periodic_torsion(
    x, k, periodicity=list(range(1, 7)), phases=[0.0 for _ in range(6)]
):
    """ Periodic torsion potential
>>>>>>> 601cd0db

    Parameters
    ----------
    x : `torch.Tensor`, `shape = (batch_size, 1)`
        Dihedral value.
    k : `torch.Tensor`, `shape = (batch_size, n_phases)`
        Force constants.
    periodicity : `torch.Tensor`, `shape = (batch_size, n_phases)`
        Periodicities
    phases : `torch.Tensor`, `shape = (batch_size, n_phases)`
        Phase offsets

    Returns
    -------
    u : `torch.Tensor`, `shape = (batch_size, 1)`
        Energy.

    """

    # NOTE:
    # 0.5 because all torsions are calculated twice
<<<<<<< HEAD
    return 0.5 * esp.mm.functional.periodic(
            x=x,
            k=k,
            periodicity=periodicity,
            phases=phases,
    )
=======
    out = 0.5 * esp.mm.functional.periodic(
        x=x, k=k, periodicity=periodicity, phases=phases,
    )
    # assert(out.shape == (len(x), 1))
    return out

>>>>>>> 601cd0db

def angle_angle(
        x_angle_left,
        x_angle_right,
        eq_angle_left,
        eq_angle_right,
        k_angle_angle,
    ):
    return esp.mm.functional.harmonic_harmonic_coupled(
        x0=x_angle_left,
        eq0=eq_angle_left,
        x1=x_angle_right,
        eq1=eq_angle_right,
        k=k_angle_angle,
    )

def angle_torsion(
        x_angle_left,
        x_angle_right,
        eq_angle_left,
        eq_angle_right,
        x,
        k_angle_torsion_left,
        k_angle_torsion_right,
        periodicity=list(range(1,3)),
    ):
    return esp.mm.functional.harmonic_periodic_coupled(
        x_harmonic=x_angle_left,
        x_periodic=x,
        k=k_angle_torsion_left,
        eq=eq_angle_left,
        periodicity=periodicity,
    ) + esp.mm.functional.harmonic_periodic_coupled(
        x_harmonic=x_angle_right,
        x_periodic=x,
        k=k_angle_torsion_right,
        eq=eq_angle_right,
        periodicity=periodicity,
    )

def angle_angle_torsion(
        x_angle_left,
        x_angle_right,
        eq_angle_left,
        eq_angle_right,
        x,
        k_angle_angle_torsion,
    ):
    return esp.mm.functional.harmonic_harmonic_periodic_coupled(
        theta0=x_angle_left,
        theta1=x_angle_right,
        eq0=eq_angle_left,
        eq1=eq_angle_right,
        phi=x,
        k=k_angle_angle_torsion,
    )

def bond_torsion(
        x_bond_left,
        x_bond_center,
        x_bond_right,
        x,
        k_left_torsion,
        k_center_torsion,
        k_right_torsion,
        eq_left_torsion,
        eq_center_torsion,
        eq_right_torsion,
    ):
    return esp.mm.functional.harmonic_periodic_coupled(
        x_harmonic=x_bond_left,
        x_periodic=x,
        k=k_left_torsion,
        eq=eq_left_torsion,
    ) + esp.mm.functional.harmonic_periodic_coupled(
        x_harmonic=x_bond_center,
        x_periodic=x,
        k=k_center_torsion,
        eq=eq_center_torsion,
    ) + esp.mm.functional.harmonic_periodic_coupled(
        x_harmonic=x_bond_right,
        x_periodic=x,
        k=k_right_torsion,
        eq=eq_right_torsion,
    )<|MERGE_RESOLUTION|>--- conflicted
+++ resolved
@@ -7,18 +7,12 @@
 # =============================================================================
 # MODULE FUNCTIONS
 # =============================================================================
-<<<<<<< HEAD
-def periodic_torsion(x, k,
-        periodicity=list(range(1, 7)),
-        phases=[0.0 for _ in range(6)]
-    ):
-    """ Harmonic bond energy.
-=======
+
 def periodic_torsion(
     x, k, periodicity=list(range(1, 7)), phases=[0.0 for _ in range(6)]
 ):
     """ Periodic torsion potential
->>>>>>> 601cd0db
+
 
     Parameters
     ----------
@@ -40,21 +34,12 @@
 
     # NOTE:
     # 0.5 because all torsions are calculated twice
-<<<<<<< HEAD
-    return 0.5 * esp.mm.functional.periodic(
-            x=x,
-            k=k,
-            periodicity=periodicity,
-            phases=phases,
-    )
-=======
     out = 0.5 * esp.mm.functional.periodic(
         x=x, k=k, periodicity=periodicity, phases=phases,
     )
     # assert(out.shape == (len(x), 1))
     return out
 
->>>>>>> 601cd0db
 
 def angle_angle(
         x_angle_left,
@@ -139,4 +124,89 @@
         x_periodic=x,
         k=k_right_torsion,
         eq=eq_right_torsion,
+    )
+
+def angle_angle(
+        x_angle_left,
+        x_angle_right,
+        eq_angle_left,
+        eq_angle_right,
+        k_angle_angle,
+    ):
+    return esp.mm.functional.harmonic_harmonic_coupled(
+        x0=x_angle_left,
+        eq0=eq_angle_left,
+        x1=x_angle_right,
+        eq1=eq_angle_right,
+        k=k_angle_angle,
+    )
+
+def angle_torsion(
+        x_angle_left,
+        x_angle_right,
+        eq_angle_left,
+        eq_angle_right,
+        x,
+        k_angle_torsion_left,
+        k_angle_torsion_right,
+        periodicity=list(range(1,3)),
+    ):
+    return esp.mm.functional.harmonic_periodic_coupled(
+        x_harmonic=x_angle_left,
+        x_periodic=x,
+        k=k_angle_torsion_left,
+        eq=eq_angle_left,
+        periodicity=periodicity,
+    ) + esp.mm.functional.harmonic_periodic_coupled(
+        x_harmonic=x_angle_right,
+        x_periodic=x,
+        k=k_angle_torsion_right,
+        eq=eq_angle_right,
+        periodicity=periodicity,
+    )
+
+def angle_angle_torsion(
+        x_angle_left,
+        x_angle_right,
+        eq_angle_left,
+        eq_angle_right,
+        x,
+        k_angle_angle_torsion,
+    ):
+    return esp.mm.functional.harmonic_harmonic_periodic_coupled(
+        theta0=x_angle_left,
+        theta1=x_angle_right,
+        eq0=eq_angle_left,
+        eq1=eq_angle_right,
+        phi=x,
+        k=k_angle_angle_torsion,
+    )
+
+def bond_torsion(
+        x_bond_left,
+        x_bond_center,
+        x_bond_right,
+        x,
+        k_left_torsion,
+        k_center_torsion,
+        k_right_torsion,
+        eq_left_torsion,
+        eq_center_torsion,
+        eq_right_torsion,
+    ):
+    return esp.mm.functional.harmonic_periodic_coupled(
+        x_harmonic=x_bond_left,
+        x_periodic=x,
+        k=k_left_torsion,
+        eq=eq_left_torsion,
+    ) + esp.mm.functional.harmonic_periodic_coupled(
+        x_harmonic=x_bond_center,
+        x_periodic=x,
+        k=k_center_torsion,
+        eq=eq_center_torsion,
+    ) + esp.mm.functional.harmonic_periodic_coupled(
+        x_harmonic=x_bond_right,
+        x_periodic=x,
+        k=k_right_torsion,
+        eq=eq_right_torsion,
     )