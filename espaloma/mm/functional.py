--- conflicted
+++ resolved
@@ -285,7 +285,6 @@
 
     return u
 
-
 def harmonic_periodic_coupled(
         x_harmonic,
         x_periodic,
@@ -331,56 +330,6 @@
     energy = k * (x0 - eq0) * (x1 - eq1)
     return energy
 
-<<<<<<< HEAD
-    return u
-
-def harmonic_periodic_coupled(
-        x_harmonic,
-        x_periodic,
-        k,
-        eq,
-        periodicity=list(range(1, 3)),
-    ):
-
-    if isinstance(periodicity, list):
-        periodicity = torch.tensor(
-            periodicity,
-            device=x_harmonic.device,
-            dtype=torch.get_default_dtype(),
-        )
-
-    n_theta = periodicity[None, None, :].repeat(
-        x_periodic.shape[0],
-        x_periodic.shape[1],
-        1
-    ) * x_periodic[:, :, None]
-
-    cos_n_theta = n_theta.cos()
-
-    k = k[:, None, :].repeat(
-        1, x_periodic.shape[1], 1
-    )
-
-    sum_k_cos_n_theta = (k * cos_n_theta).sum(dim=-1)
-
-    x_minus_eq = x_harmonic - eq
-
-    energy = x_minus_eq * sum_k_cos_n_theta
-
-    return energy
-
-def harmonic_harmonic_coupled(
-        x0,
-        x1,
-        eq0,
-        eq1,
-        k,
-    ):
-    energy = k * (x0 - eq0) * (x1 - eq1)
-    return energy
-
-=======
->>>>>>> 601cd0db
 def harmonic_harmonic_periodic_coupled(
         theta0,
         theta1,
